--- conflicted
+++ resolved
@@ -1,12 +1,7 @@
 'use client'
 
-<<<<<<< HEAD
-import React, { useState, useRef, useEffect, useCallback } from 'react'
-import VideoCanvas from './VideoCanvas'
-=======
 import { useState, useRef, useEffect, useCallback } from 'react'
 import VideoCanvas, { type VideoCanvasHandle } from './VideoCanvas'
->>>>>>> 72f42eec
 import ControlsPanel from './ControlsPanel'
 import TopBar from './TopBar'
 import Teleprompter from './Teleprompter'
@@ -942,7 +937,7 @@
             onSettingsChange={setSettings}
             isRecording={isRecording}
             isPictureInPicture={isPictureInPicture}
-            blurController={blurControllerRef.current}
+            blurController={blurControllerRef.current || undefined}
           />
           
           {/* Sidebar toggle button - positioned near sidebar edge */}
